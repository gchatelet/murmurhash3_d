/**
Computes MurmurHash3 hashes of arbitrary data. MurmurHash is a non-cryptographic
hash function suitable for general hash-based lookup.

MurmurHash3 yields a 32-bit or 128-bit hash value.

This module conforms to the APIs defined in $(D std.digest.digest).
To understand the differences between the template and the OOP API, see $(D std.digest.digest).

This module publicly imports $(D std.digest.digest) and can be used as a stand-alone module.

License:   $(WEB www.boost.org/LICENSE_1_0.txt, Boost License 1.0).
CTFE: Digests do not work in CTFE
Authors: Guillaume Chatelet $(BR)
References:
  $(LINK2 https://code.google.com/p/smhasher/wiki/MurmurHash3, reference implementation)
  $(LINK2 https://en.wikipedia.org/wiki/MurmurHash, Wikipedia on MurmurHash)
*/
//module std.digest.murmurhash3;

public import std.digest.digest;

@safe:

alias MurmurHash3_x86_32 = Piecewise!SMurmurHash3_x86_32;
alias MurmurHash3_x86_128 = Piecewise!SMurmurHash3_x86_128;
alias MurmurHash3_x64_128 = Piecewise!SMurmurHash3_x64_128;

alias MurmurHash3_x86_32Digest = WrapperDigest!MurmurHash3_x86_32;
alias MurmurHash3_x86_128Digest = WrapperDigest!MurmurHash3_x86_128;
alias MurmurHash3_x64_128Digest = WrapperDigest!MurmurHash3_x64_128;

/**
MurmurHash3 cannot put chunks smaller than blockSizeInBytes at a time. This
struct stores remainder bytes in a buffer and pushes it as soon as the  block is
complete or during finalization.
*/
struct Piecewise(Hasher)
{
    alias Block = Hasher.Block;
    enum blockSizeInBytes = Block.sizeof;
<<<<<<< HEAD
    enum blockSize = bits!Block;
=======
    enum blockSize = blockSizeInBytes * ubyte.sizeof;
>>>>>>> 94073e04

    Hasher hasher;
    ubyte[blockSizeInBytes] buffer;
    size_t bufferSize = 0;

    void start()
    {
        this = Piecewise.init;
    }

    void put(scope const(ubyte)[] data...) pure nothrow
    {
        // Buffer should never be full while entring this function.
        assert(bufferSize < blockSizeInBytes);
        // Complete left over from last call if any.
        if (bufferSize > 0)
        {
<<<<<<< HEAD
            immutable available = blockSizeInBytes - bufferSize;
            immutable copySize = available < data.length ? available : data.length;
=======
            import std.algorithm.comparison : min;

            immutable available = blockSizeInBytes - bufferSize;
            immutable copySize = min(available, data.length);
>>>>>>> 94073e04
            buffer[bufferSize .. bufferSize + copySize] = data[0 .. copySize];
            data = data[copySize .. $];
            bufferSize += copySize;
        }
        // Push left over if it reached the size of a block.
        if (bufferSize == blockSizeInBytes)
        {
            hasher.putBlocks(cast(Block[1]) buffer);
            bufferSize = 0;
        }
        // Pushing as many consecutive blocks as possible.
        immutable consecutiveBlocks = alignDownTo(data.length);
<<<<<<< HEAD
        static if(false) {
          hasher.putBlocks(cast(const(Block)[]) data[0 .. consecutiveBlocks]);
        } else {
          for(size_t i = 0; i<consecutiveBlocks/Block.sizeof;i++){
            immutable Block block = (cast(const(Block)[])data)[i];
            hasher.putBlocks(block);
          }
        }
=======
        hasher.putBlocks(cast(const(Block)[]) data[0 .. consecutiveBlocks]);
>>>>>>> 94073e04
        // Adding remainder to temporary buffer.
        data = data[consecutiveBlocks .. $];
        assert(data.length < blockSizeInBytes);
        if (data.length > 0)
        {
            assert(bufferSize == 0);
            buffer[0 .. data.length] = data[];
            bufferSize += data.length;
        }
    }

    ubyte[blockSizeInBytes] finish() pure nothrow
    {
        auto tail = getRemainder();
        if (tail.length > 0)
        {
            hasher.putRemainder(tail);
        }
        hasher.finalize();
<<<<<<< HEAD
        return hasher.getBytes();
=======
        return cast(ubyte[blockSizeInBytes])(hasher.get());
>>>>>>> 94073e04
    }

private:
    const(ubyte)[] getRemainder()
    {
        return buffer[0 .. bufferSize];
    }

    static size_t alignDownTo(size_t size)
    {
        static assert(isPowerOf2(blockSizeInBytes));
        return size & ~(blockSizeInBytes - 1UL);
    }

    static bool isPowerOf2(uint x) @nogc
    {
        return (x & -x) > (x - 1);
    }

}

unittest
{
    struct DummyHasher
    {
        alias Block = ubyte[2];
        const(Block)[] results;

        void putBlocks(const(Block)[] value) pure nothrow
        {
            results ~= value;
        }

        void putRemainder(scope const(ubyte)[] data...) pure nothrow
        {
        }

        void finalize() pure nothrow
        {
        }

        Block getBytes() pure nothrow
        {
            return Block.init;
        }
    }

    auto digester = Piecewise!DummyHasher();
    assert(digester.hasher.results == []);
    assert(digester.getRemainder() == []);
    digester.put(0);
    assert(digester.hasher.results == []);
    assert(digester.getRemainder() == [0]);
    digester.put(1, 2);
    assert(digester.hasher.results == [[0, 1]]);
    assert(digester.getRemainder() == [2]);
    digester.put(3, 4, 5);
    assert(digester.hasher.results == [[0, 1], [2, 3], [4, 5]]);
    assert(digester.getRemainder() == []);
}

/**
MurmurHash3 for x86 processors producing a 32 bits value.

This is a lower level implementation that makes finalization optional and have
slightly better performance.
Note that $(D putRemainder) can be called only once and that no subsequent calls
to putBlocks is allowed.
*/
struct SMurmurHash3_x86_32
{
private:
<<<<<<< HEAD
=======
    alias Block = uint[1];
>>>>>>> 94073e04
    enum blockSizeInBytes = Block.sizeof;
    enum uint c1 = 0xcc9e2d51;
    enum uint c2 = 0x1b873593;
    uint h1;
    size_t size;

public:
    alias Block = uint;

    this(uint seed)
    {
        h1 = seed;
    }

    @disable this(this);

    void putBlocks(scope const(Block)[] blocks...) pure nothrow @nogc
    {
        foreach (block; blocks)
        {
            update(h1, block, 0, c1, c2, 15, 13, 0xe6546b64);
        }
        size += blocks.length * Block.sizeof;
    }

    void putRemainder(scope const(ubyte)[] data...) pure nothrow @nogc
    {
        assert(data.length < blockSizeInBytes);
<<<<<<< HEAD
        assert(data.length >= 0);
=======
        assert(data.length > 0);
>>>>>>> 94073e04
        size += data.length;
        uint k1 = 0;
        final switch (data.length & 3)
        {
        case 3:
            k1 ^= data[2] << 16;
            goto case;
        case 2:
            k1 ^= data[1] << 8;
            goto case;
        case 1:
            k1 ^= data[0];
            h1 ^= shuffle(k1, c1, c2, 15);
            goto case;
        case 0:
        }
    }

    void finalize() pure nothrow @nogc
    {
        h1 ^= size;
        h1 = fmix(h1);
    }

    int get() pure nothrow @nogc
    {
        return h1;
    }

    ubyte[4] getBytes() pure nothrow @nogc
    {
        return cast(ubyte[4])cast(uint[1])[h1];
    }
}

version (unittest)
{
    @trusted string toHex(const(ubyte)[] hash)
    {
        return toHexString!(Order.decreasing)(hash).idup;
    }

    import std.string : representation;

    string digestToHex(T)(string data, uint seed = 0)
    {
        return digest!(T)(data).toHex();
    }
}

///
unittest
{
  const(uint)[] data = [1, 2, 3, 4];
  SMurmurHash3_x86_32 hasher;
  hasher.putBlocks(data); // call many times if you need.
  hasher.putRemainder(/* bytes */); // put remainder bytes if needed.
  hasher.finalize(); // always finalize before calling get.
  assert(hasher.get() == 1145416960);
}

unittest
{
    alias toHex = digestToHex!MurmurHash3_x86_32;
    assert(toHex("") == "00000000");
    assert(toHex("a") == "3C2569B2");
    assert(toHex("ab") == "9BBFD75F");
    assert(toHex("abc") == "B3DD93FA");
    assert(toHex("abcd") == "43ED676A");
    assert(toHex("abcde") == "E89B9AF6");
    assert(toHex("abcdef") == "6181C085");
    assert(toHex("abcdefg") == "883C9B06");
    assert(toHex("abcdefgh") == "49DDCCC4");
    assert(toHex("abcdefghi") == "421406F0");
    assert(toHex("abcdefghij") == "88927791");
    assert(toHex("abcdefghijk") == "5F3B25DF");
    assert(toHex("abcdefghijkl") == "A36F3D27");
    assert(toHex("abcdefghijklm") == "F212161B");
    assert(toHex("abcdefghijklmn") == "F8526DF0");
    assert(toHex("abcdefghijklmno") == "9D09F7D2");
    assert(toHex("abcdefghijklmnop") == "E76291ED");
    assert(toHex("abcdefghijklmnopq") == "B6655E4A");
    assert(toHex("abcdefghijklmnopqr") == "C219A894");
    assert(toHex("abcdefghijklmnopqrs") == "85BF5BC1");
    assert(toHex("abcdefghijklmnopqrst") == "BE1C719A");
    assert(toHex("abcdefghijklmnopqrstu") == "5A19E7AB");
    assert(toHex("abcdefghijklmnopqrstuv") == "70B63CC7");
    assert(toHex("abcdefghijklmnopqrstuvw") == "A51E4D1C");
    assert(toHex("abcdefghijklmnopqrstuvwx") == "B0F93939");
    assert(toHex("abcdefghijklmnopqrstuvwxy") == "3883561A");
    assert(toHex("abcdefghijklmnopqrstuvwxyz") == "A34E036D");

    // Pushing pieces shorter than block size.
    auto hasher = MurmurHash3_x86_32();
    hasher.put(['a', 'b']);
    hasher.put(['c', 'd']);
    assert(hasher.finish().toHex() == "43ED676A");
}

/**
MurmurHash3 for x86 processors producing a 128 bits value.

This is a lower level implementation that makes finalization optional and have
slightly better performance.
Note that $(D putRemainder) can be called only once and that no subsequent calls
to putBlocks is allowed.
*/
struct SMurmurHash3_x86_128
{
private:
<<<<<<< HEAD
=======
    alias Block = uint[4];
>>>>>>> 94073e04
    enum blockSizeInBytes = Block.sizeof;
    enum uint c1 = 0x239b961b;
    enum uint c2 = 0xab0e9789;
    enum uint c3 = 0x38b34ae5;
    enum uint c4 = 0xa1e38b93;
    uint h4, h3, h2, h1;
    size_t size;

public:
    alias Block = uint[4];

    this(uint seed4, uint seed3, uint seed2, uint seed1)
    {
        h4 = seed4;
        h3 = seed3;
        h2 = seed2;
        h1 = seed1;
    }

    this(uint seed)
    {
        h4 = h3 = h2 = h1 = seed;
    }

    @disable this(this);

    void putBlocks(scope const(Block)[] blocks...) pure nothrow @nogc
    {
        foreach (block; blocks)
        {
            update(h1, block[0], h2, c1, c2, 15, 19, 0x561ccd1b);
            update(h2, block[1], h3, c2, c3, 16, 17, 0x0bcaa747);
            update(h3, block[2], h4, c3, c4, 17, 15, 0x96cd1c35);
            update(h4, block[3], h1, c4, c1, 18, 13, 0x32ac3b17);
        }
        size += blocks.length * Block.sizeof;
    }

    void putRemainder(scope const(ubyte)[] data...) pure nothrow @nogc
    {
        assert(data.length < blockSizeInBytes);
<<<<<<< HEAD
        assert(data.length >= 0);
=======
        assert(data.length > 0);
>>>>>>> 94073e04
        size += data.length;
        uint k1 = 0;
        uint k2 = 0;
        uint k3 = 0;
        uint k4 = 0;

        final switch (data.length & 15)
        {
        case 15:
            k4 ^= data[14] << 16;
            goto case;
        case 14:
            k4 ^= data[13] << 8;
            goto case;
        case 13:
            k4 ^= data[12] << 0;
            h4 ^= shuffle(k4, c4, c1, 18);
            goto case;
        case 12:
            k3 ^= data[11] << 24;
            goto case;
        case 11:
            k3 ^= data[10] << 16;
            goto case;
        case 10:
            k3 ^= data[9] << 8;
            goto case;
        case 9:
            k3 ^= data[8] << 0;
            h3 ^= shuffle(k3, c3, c4, 17);
            goto case;
        case 8:
            k2 ^= data[7] << 24;
            goto case;
        case 7:
            k2 ^= data[6] << 16;
            goto case;
        case 6:
            k2 ^= data[5] << 8;
            goto case;
        case 5:
            k2 ^= data[4] << 0;
            h2 ^= shuffle(k2, c2, c3, 16);
            goto case;
        case 4:
            k1 ^= data[3] << 24;
            goto case;
        case 3:
            k1 ^= data[2] << 16;
            goto case;
        case 2:
            k1 ^= data[1] << 8;
            goto case;
        case 1:
            k1 ^= data[0] << 0;
            h1 ^= shuffle(k1, c1, c2, 15);
            goto case;
        case 0:
        }
    }

    void finalize() pure nothrow @nogc
    {
        h1 ^= size;
        h2 ^= size;
        h3 ^= size;
        h4 ^= size;

        h1 += h2;
        h1 += h3;
        h1 += h4;
        h2 += h1;
        h3 += h1;
        h4 += h1;

        h1 = fmix(h1);
        h2 = fmix(h2);
        h3 = fmix(h3);
        h4 = fmix(h4);

        h1 += h2;
        h1 += h3;
        h1 += h4;
        h2 += h1;
        h3 += h1;
        h4 += h1;
    }

    Block get() pure nothrow @nogc
    {
        return [h4, h3, h2, h1];
    }

    ubyte[16] getBytes() pure nothrow @nogc
    {
        return cast(ubyte[16])get();
    }
}

unittest
{
    alias toHex = digestToHex!MurmurHash3_x86_128;
    assert(toHex("") == "00000000000000000000000000000000");
    assert(toHex("a") == "A794933C5556B01B5556B01B5556B01B");
    assert(toHex("ab") == "158451DF25BE301025BE301025BE3010");
    assert(toHex("abc") == "75CDC6D1A2B006A5A2B006A5A2B006A5");
    assert(toHex("abcd") == "96B6CCAA45AFC62E45AFC62E45AFC62E");
    assert(toHex("abcde") == "C5402EFB5D24C5BC5A7201775A720177");
    assert(toHex("abcdef") == "E17CB90AA1AF2721A9BEDFF9A9BEDFF9");
    assert(toHex("abcdefg") == "90B541D909863ADE4A7769284A776928");
    assert(toHex("abcdefgh") == "AEF41136ADB11487FA6C8092FA6C8092");
    assert(toHex("abcdefghi") == "AD058C1C2206596F14D27D10DD94417C");
    assert(toHex("abcdefghij") == "F5D92EA79A37900EC792AA2A692FF17F");
    assert(toHex("abcdefghijk") == "A0C8C9DDCA1F111E82FEF12DBD5E9757");
    assert(toHex("abcdefghijkl") == "738503FEF48224C027D4DFADD28CE553");
    assert(toHex("abcdefghijklm") == "C13AA215DBAEA1ECF41C3566D92CDE70");
    assert(toHex("abcdefghijklmn") == "75EC118E605D1FD7946F45F4F1D4894D");
    assert(toHex("abcdefghijklmno") == "EE6D1D694A1AD5AE84CE1457ADA761A8");
    assert(toHex("abcdefghijklmnop") == "9FD2762790B91256E4CE8B21D193BA45");
    assert(toHex("abcdefghijklmnopq") == "0445A4D364515C6FD96DDC2A1D11079D");
    assert(toHex("abcdefghijklmnopqr") == "A09354AA961D29DA28719E6AD9415858");
    assert(toHex("abcdefghijklmnopqrs") == "4F6A1B28BFB9459C5078B7C3202C0F93");
    assert(toHex("abcdefghijklmnopqrst") == "46253419B66D21A89EB473281FCB5D54");
    assert(toHex("abcdefghijklmnopqrstu") == "0DF3C0A62086736C0D59B9E7998D082E");
    assert(toHex("abcdefghijklmnopqrstuv") == "D921D4A7EADC5C09A9BB3C3984233408");
    assert(toHex("abcdefghijklmnopqrstuvw") == "573DA9C34949012B7EAD7B318F1509E8");
    assert(toHex("abcdefghijklmnopqrstuvwx") == "D7812380378356794971F89101486E32");
    assert(toHex("abcdefghijklmnopqrstuvwxy") == "A519C60A751523304AD7805A42A8FADE");
    assert(toHex("abcdefghijklmnopqrstuvwxyz") == "3E340613666F2F6617F6566E44E33D2C");

    // Pushing pieces shorter than block size.
    auto hasher = MurmurHash3_x86_128();
    hasher.put(['a', 'b']);
    hasher.put(['c', 'd']);
    assert(hasher.finish().toHex() == "96B6CCAA45AFC62E45AFC62E45AFC62E");
}

/**
MurmurHash3 for x86_64 processors producing a 128 bits value.

This is a lower level implementation that makes finalization optional and have
slightly better performance.
Note that $(D putRemainder) can be called only once and that no subsequent calls
to putBlocks is allowed.
*/
struct SMurmurHash3_x64_128
{
private:
<<<<<<< HEAD
=======
    alias Block = ulong[2];
>>>>>>> 94073e04
    enum blockSizeInBytes = Block.sizeof;
    enum ulong c1 = 0x87c37b91114253d5;
    enum ulong c2 = 0x4cf5ad432745937f;
    ulong h2, h1;
    size_t size;

public:
    alias Block = ulong[2];

    this(ulong seed)
    {
        h2 = h1 = seed;
    }

    this(ulong seed2, ulong seed1)
    {
        h2 = seed2;
        h1 = seed1;
    }

    @disable this(this);

    void putBlocks(scope const(Block)[] blocks...) pure nothrow @nogc
    {
        foreach (block; blocks)
        {
            update(h1, block[0], h2, c1, c2, 31, 27, 0x52dce729);
            update(h2, block[1], h1, c2, c1, 33, 31, 0x38495ab5);
        }
        size += blocks.length * Block.sizeof;
    }

    void putRemainder(scope const(ubyte)[] data...) pure nothrow @nogc
    {
        assert(data.length < blockSizeInBytes);
<<<<<<< HEAD
        assert(data.length >= 0);
=======
        assert(data.length > 0);
>>>>>>> 94073e04
        size += data.length;
        ulong k1 = 0;
        ulong k2 = 0;
        final switch (data.length & 15)
        {
        case 15:
            k2 ^= ulong(data[14]) << 48;
            goto case;
        case 14:
            k2 ^= ulong(data[13]) << 40;
            goto case;
        case 13:
            k2 ^= ulong(data[12]) << 32;
            goto case;
        case 12:
            k2 ^= ulong(data[11]) << 24;
            goto case;
        case 11:
            k2 ^= ulong(data[10]) << 16;
            goto case;
        case 10:
            k2 ^= ulong(data[9]) << 8;
            goto case;
        case 9:
            k2 ^= ulong(data[8]) << 0;
            h2 ^= shuffle(k2, c2, c1, 33);
            goto case;
        case 8:
            k1 ^= ulong(data[7]) << 56;
            goto case;
        case 7:
            k1 ^= ulong(data[6]) << 48;
            goto case;
        case 6:
            k1 ^= ulong(data[5]) << 40;
            goto case;
        case 5:
            k1 ^= ulong(data[4]) << 32;
            goto case;
        case 4:
            k1 ^= ulong(data[3]) << 24;
            goto case;
        case 3:
            k1 ^= ulong(data[2]) << 16;
            goto case;
        case 2:
            k1 ^= ulong(data[1]) << 8;
            goto case;
        case 1:
            k1 ^= ulong(data[0]) << 0;
            h1 ^= shuffle(k1, c1, c2, 31);
            goto case;
        case 0:
        }
    }

    void finalize() pure nothrow @nogc
    {
        h1 ^= size;
        h2 ^= size;

        h1 += h2;
        h2 += h1;
        h1 = fmix(h1);
        h2 = fmix(h2);
        h1 += h2;
        h2 += h1;
    }

    Block get() pure nothrow @nogc
    {
        return [h2, h1];
    }

    ubyte[16] getBytes() pure nothrow @nogc
    {
        return cast(ubyte[16])get();
    }
}

unittest
{
    alias toHex = digestToHex!MurmurHash3_x64_128;
    assert(toHex("") == "00000000000000000000000000000000");
    assert(toHex("a") == "85555565F6597889E6B53A48510E895A");
    assert(toHex("ab") == "938B11EA16ED1B2EE65EA7019B52D4AD");
    assert(toHex("abc") == "B4963F3F3FAD78673BA2744126CA2D52");
    assert(toHex("abcd") == "B87BB7D64656CD4FF2003E886073E875");
    assert(toHex("abcde") == "2036D091F496BBB8C5C7EEA04BCFEC8C");
    assert(toHex("abcdef") == "E47D86BFACA3BF55B07109993321845C");
    assert(toHex("abcdefg") == "A6CD2F9FC09EE4991C3AA23AB155BBB6");
    assert(toHex("abcdefgh") == "CC8A0AB037EF8C0248890D60EB6940A1");
    assert(toHex("abcdefghi") == "0547C0CFF13C796479B53DF5B741E033");
    assert(toHex("abcdefghij") == "B6C15B0D772F8C99A24D85DC8C651AC9");
    assert(toHex("abcdefghijk") == "A895D0B8DF789D02BB7C31E2455AE771");
    assert(toHex("abcdefghijkl") == "8EF39BB1E67AE1941F9E303272FF621C");
    assert(toHex("abcdefghijklm") == "1648288DA7C0FA732E657BFF0DE7CC7F");
    assert(toHex("abcdefghijklmn") == "91D094A7F5C375E0EE096027D26A3324");
    assert(toHex("abcdefghijklmno") == "8ABE2451890C2FFB6A548C2D9C962A61");
    assert(toHex("abcdefghijklmnop") == "C4CA3CA3224CB7234333D695B331EB1A");
    assert(toHex("abcdefghijklmnopq") == "7564747F88BDA657ECDA499DA1110DE4");
    assert(toHex("abcdefghijklmnopqr") == "77F08CEC907F8A5071D4A8295A00C76B");
    assert(toHex("abcdefghijklmnopqrs") == "1590BC23DE9E6D88A68A4D2AB66F9474");
    assert(toHex("abcdefghijklmnopqrst") == "310B3726F937E2F19609F42A5716D04B");
    assert(toHex("abcdefghijklmnopqrstu") == "C9D568E279FFC93CD7CC48C1E99B3CFB");
    assert(toHex("abcdefghijklmnopqrstuv") == "9588E330F4ABF85646DB1F74A8F4A96D");
    assert(toHex("abcdefghijklmnopqrstuvw") == "40480ABA9D4F238E83BEB7EB1C54E9FF");
    assert(toHex("abcdefghijklmnopqrstuvwx") == "6494960FD4DE2CF7790FCFA35321F208");
    assert(toHex("abcdefghijklmnopqrstuvwxy") == "71E7CBA42F07960FEDEE1581399EBDDB");
    assert(toHex("abcdefghijklmnopqrstuvwxyz") == "749C9D7E516F4AA9E9AD9C89B6A7D529");

    // Pushing pieces shorter than block size.
    auto hasher = MurmurHash3_x64_128();
    hasher.put(['a', 'b']);
    hasher.put(['c', 'd']);
    assert(hasher.finish().toHex() == "B87BB7D64656CD4FF2003E886073E875");
}

unittest
{
    // Pushing unaligned data and making sure the result is still coherent.
    void testUnalignedHash(H)() {
        immutable ubyte[1025] data = 0xAC;
        immutable alignedHash = digest!H(data[0..$-1]); // 0..1023
        immutable unalignedHash = digest!H(data[1..$]); // 1..1024
        assert(alignedHash == unalignedHash);
    }
    testUnalignedHash!MurmurHash3_x86_32();
    testUnalignedHash!MurmurHash3_x86_128();
    testUnalignedHash!MurmurHash3_x64_128();
}

private:
template bits(T)
{
    enum bits = T.sizeof * 8;
}

T rotl(T)(T x, uint y)
in
{
    import std.traits : isUnsigned;

    static assert(isUnsigned!T);
    assert(y >= 0 && y <= bits!T);
}
body
{
    return ((x << y) | (x >> (bits!T - y)));
}

T shuffle(T)(T k, T c1, T c2, ubyte r1)
{
    import std.traits : isUnsigned;

    static assert(isUnsigned!T);
    k *= c1;
    k = rotl(k, r1);
    k *= c2;
    return k;
}

void update(T)(ref T h, T k, T mixWith, T c1, T c2, ubyte r1, ubyte r2, T n)
{
    import std.traits : isUnsigned;

    static assert(isUnsigned!T);
    h ^= shuffle(k, c1, c2, r1);
    h = rotl(h, r2);
    h += mixWith;
    h = h * 5 + n;
}

uint fmix(uint h) pure nothrow @nogc
{
    h ^= h >> 16;
    h *= 0x85ebca6b;
    h ^= h >> 13;
    h *= 0xc2b2ae35;
    h ^= h >> 16;
    return h;
}

ulong fmix(ulong k) pure nothrow @nogc
{
    k ^= k >> 33;
    k *= 0xff51afd7ed558ccd;
    k ^= k >> 33;
    k *= 0xc4ceb9fe1a85ec53;
    k ^= k >> 33;
    return k;
<<<<<<< HEAD
=======
}

version (TestMurmurHash3Thoughput)
{
    @system void main()
    {
        import std.stdio : stdin, writeln;
        import std.digest.digest;
        import std.range : repeat, iota;
        import std.algorithm : joiner;

        enum _1M = 1024 * 1024UL;
        enum _1G = 1024 * _1M;
        ubyte[] buffer = new ubyte[_1G];
        alias ulong2 = ulong[2];
        ulong2[] ulong_buffer = new ulong2[_1G / ulong2.sizeof];

        // Thoughput: 3.96 GiB/s
        auto useLong2 = () {
            SMurmurHash3_x64_128 hasher;
            hasher.putBlocks(ulong_buffer);
            hasher.finalize();
            return hasher.get();
        };

        // Thoughput: 3.96 GiB/s
        auto useByteArrayAsLong2 = () {
            SMurmurHash3_x64_128 hasher;
            hasher.putBlocks(cast(const(ulong[2])[]) buffer);
            hasher.finalize();
            return hasher.get();
        };

        // Thoughput: 3.78 GiB/s
        auto useDigester = () {
            MurmurHash3_x64_128 hasher;
            hasher.put(buffer);
            return hasher.finish();
        };

        // Thoughput: 3.78 GiB/s
        auto useDigestAPI = () { return digest!MurmurHash3_x64_128(buffer); };

        import std.datetime : benchmark;
        writeln("Please wait while benchmarking MurmurHash3");
        enum times = 10;
        foreach (result; benchmark!(useDigestAPI, useDigester, useByteArrayAsLong2,
                useLong2)(times))
        {
            writeln("Thoughput: ", times * 1000. / result.msecs, " GiB/s");
        }
    }
>>>>>>> 94073e04
}<|MERGE_RESOLUTION|>--- conflicted
+++ resolved
@@ -39,11 +39,7 @@
 {
     alias Block = Hasher.Block;
     enum blockSizeInBytes = Block.sizeof;
-<<<<<<< HEAD
     enum blockSize = bits!Block;
-=======
-    enum blockSize = blockSizeInBytes * ubyte.sizeof;
->>>>>>> 94073e04
 
     Hasher hasher;
     ubyte[blockSizeInBytes] buffer;
@@ -61,15 +57,8 @@
         // Complete left over from last call if any.
         if (bufferSize > 0)
         {
-<<<<<<< HEAD
             immutable available = blockSizeInBytes - bufferSize;
             immutable copySize = available < data.length ? available : data.length;
-=======
-            import std.algorithm.comparison : min;
-
-            immutable available = blockSizeInBytes - bufferSize;
-            immutable copySize = min(available, data.length);
->>>>>>> 94073e04
             buffer[bufferSize .. bufferSize + copySize] = data[0 .. copySize];
             data = data[copySize .. $];
             bufferSize += copySize;
@@ -82,7 +71,6 @@
         }
         // Pushing as many consecutive blocks as possible.
         immutable consecutiveBlocks = alignDownTo(data.length);
-<<<<<<< HEAD
         static if(false) {
           hasher.putBlocks(cast(const(Block)[]) data[0 .. consecutiveBlocks]);
         } else {
@@ -91,9 +79,6 @@
             hasher.putBlocks(block);
           }
         }
-=======
-        hasher.putBlocks(cast(const(Block)[]) data[0 .. consecutiveBlocks]);
->>>>>>> 94073e04
         // Adding remainder to temporary buffer.
         data = data[consecutiveBlocks .. $];
         assert(data.length < blockSizeInBytes);
@@ -113,11 +98,7 @@
             hasher.putRemainder(tail);
         }
         hasher.finalize();
-<<<<<<< HEAD
         return hasher.getBytes();
-=======
-        return cast(ubyte[blockSizeInBytes])(hasher.get());
->>>>>>> 94073e04
     }
 
 private:
@@ -190,10 +171,6 @@
 struct SMurmurHash3_x86_32
 {
 private:
-<<<<<<< HEAD
-=======
-    alias Block = uint[1];
->>>>>>> 94073e04
     enum blockSizeInBytes = Block.sizeof;
     enum uint c1 = 0xcc9e2d51;
     enum uint c2 = 0x1b873593;
@@ -222,11 +199,7 @@
     void putRemainder(scope const(ubyte)[] data...) pure nothrow @nogc
     {
         assert(data.length < blockSizeInBytes);
-<<<<<<< HEAD
         assert(data.length >= 0);
-=======
-        assert(data.length > 0);
->>>>>>> 94073e04
         size += data.length;
         uint k1 = 0;
         final switch (data.length & 3)
@@ -337,10 +310,6 @@
 struct SMurmurHash3_x86_128
 {
 private:
-<<<<<<< HEAD
-=======
-    alias Block = uint[4];
->>>>>>> 94073e04
     enum blockSizeInBytes = Block.sizeof;
     enum uint c1 = 0x239b961b;
     enum uint c2 = 0xab0e9789;
@@ -382,11 +351,7 @@
     void putRemainder(scope const(ubyte)[] data...) pure nothrow @nogc
     {
         assert(data.length < blockSizeInBytes);
-<<<<<<< HEAD
         assert(data.length >= 0);
-=======
-        assert(data.length > 0);
->>>>>>> 94073e04
         size += data.length;
         uint k1 = 0;
         uint k2 = 0;
@@ -535,10 +500,6 @@
 struct SMurmurHash3_x64_128
 {
 private:
-<<<<<<< HEAD
-=======
-    alias Block = ulong[2];
->>>>>>> 94073e04
     enum blockSizeInBytes = Block.sizeof;
     enum ulong c1 = 0x87c37b91114253d5;
     enum ulong c2 = 0x4cf5ad432745937f;
@@ -574,11 +535,7 @@
     void putRemainder(scope const(ubyte)[] data...) pure nothrow @nogc
     {
         assert(data.length < blockSizeInBytes);
-<<<<<<< HEAD
         assert(data.length >= 0);
-=======
-        assert(data.length > 0);
->>>>>>> 94073e04
         size += data.length;
         ulong k1 = 0;
         ulong k2 = 0;
@@ -770,59 +727,4 @@
     k *= 0xc4ceb9fe1a85ec53;
     k ^= k >> 33;
     return k;
-<<<<<<< HEAD
-=======
-}
-
-version (TestMurmurHash3Thoughput)
-{
-    @system void main()
-    {
-        import std.stdio : stdin, writeln;
-        import std.digest.digest;
-        import std.range : repeat, iota;
-        import std.algorithm : joiner;
-
-        enum _1M = 1024 * 1024UL;
-        enum _1G = 1024 * _1M;
-        ubyte[] buffer = new ubyte[_1G];
-        alias ulong2 = ulong[2];
-        ulong2[] ulong_buffer = new ulong2[_1G / ulong2.sizeof];
-
-        // Thoughput: 3.96 GiB/s
-        auto useLong2 = () {
-            SMurmurHash3_x64_128 hasher;
-            hasher.putBlocks(ulong_buffer);
-            hasher.finalize();
-            return hasher.get();
-        };
-
-        // Thoughput: 3.96 GiB/s
-        auto useByteArrayAsLong2 = () {
-            SMurmurHash3_x64_128 hasher;
-            hasher.putBlocks(cast(const(ulong[2])[]) buffer);
-            hasher.finalize();
-            return hasher.get();
-        };
-
-        // Thoughput: 3.78 GiB/s
-        auto useDigester = () {
-            MurmurHash3_x64_128 hasher;
-            hasher.put(buffer);
-            return hasher.finish();
-        };
-
-        // Thoughput: 3.78 GiB/s
-        auto useDigestAPI = () { return digest!MurmurHash3_x64_128(buffer); };
-
-        import std.datetime : benchmark;
-        writeln("Please wait while benchmarking MurmurHash3");
-        enum times = 10;
-        foreach (result; benchmark!(useDigestAPI, useDigester, useByteArrayAsLong2,
-                useLong2)(times))
-        {
-            writeln("Thoughput: ", times * 1000. / result.msecs, " GiB/s");
-        }
-    }
->>>>>>> 94073e04
 }